--- conflicted
+++ resolved
@@ -2,13 +2,6 @@
 
 iLiSA provides a package to make observations on international LOFAR stations in
 stand-alone mode called `observations` and a package to handle metadata about
-the configuration of the LOFAR station's antenna metadata called `antennameta`.
-LOFAR is a low-frequency radio telescope array located in Europe.
-
-### What is this repository for? ###
-
-iLiSA provides a package to make observations on international LOFAR stations in
-stand-alone mode called `operations` and a package to handle metadata about
 the configuration of the LOFAR station's antenna metadata called `antennameta`.
 LOFAR is a low-frequency radio telescope array located in Europe.
 
@@ -54,13 +47,8 @@
 of a station so that operators can remotely monitor the state of the telescopes.
 
 The `pipelines` subpackage enables the setting up of pipelines that process
-<<<<<<< HEAD
 data recorded during station operations. It also contains CLI support for
 handling LOFAR BFS data files, allowing e.g. conversion to numpy etc.
-=======
-data recorded during station operations. It also contains CLI support for LOFAR
-BFS data.
->>>>>>> 1b3cff1e
 
 `scripts` contain some high level scripts such as a scheduling tool that can
 start observing sessions at specific times on specific stations and start
@@ -79,3 +67,6 @@
 * Optional features might require additional software...
 
 ### Status ###
+
+Please note that iLiSA is still in development. It has been used heavily on the
+Swedish LOFAR station. Features such as TBB handling require DAL software.
